--- conflicted
+++ resolved
@@ -22,20 +22,14 @@
 Developers and contributors should be especially careful when making modifications to these routes to ensure 
 consistency and correctness in the system's behavior.
 """
-<<<<<<< HEAD
 import json
-=======
->>>>>>> 16cbf5dc
 from typing import Optional
 
 from fastapi import APIRouter, Query, Request, Response, UploadFile
 from fastapi.responses import FileResponse
 
-<<<<<<< HEAD
 from autogpt.errors import *
 from autogpt.forge_log import CustomLogger
-=======
->>>>>>> 16cbf5dc
 from autogpt.schema import *
 from autogpt.tracing import tracing
 
@@ -105,7 +99,6 @@
             }
     """
     agent = request["agent"]
-<<<<<<< HEAD
 
     try:
         task_request = await agent.create_task(task_request)
@@ -123,14 +116,6 @@
             media_type="application/json",
         )
 
-=======
-
-    if task_request := await agent.create_task(task_request):
-        return task_request
-    else:
-        return Response(content={"error": "Task creation failed"}, status_code=400)
-
->>>>>>> 16cbf5dc
 
 @base_router.get("/agent/tasks", tags=["agent"], response_model=TaskListResponse)
 async def list_agent_tasks(
@@ -174,7 +159,6 @@
             }
     """
     agent = request["agent"]
-<<<<<<< HEAD
     try:
         tasks = await agent.list_tasks(page, page_size)
         return Response(content=tasks.json(), status_code=200)
@@ -190,9 +174,6 @@
             status_code=500,
             media_type="application/json",
         )
-=======
-    return await agent.list_tasks(page, page_size)
->>>>>>> 16cbf5dc
 
 
 @base_router.get("/agent/tasks/{task_id}", tags=["agent"], response_model=Task)
@@ -249,7 +230,6 @@
             }
     """
     agent = request["agent"]
-<<<<<<< HEAD
     try:
         task = await agent.get_task(task_id)
         return Response(content=task.json(), status_code=200)
@@ -265,13 +245,6 @@
             status_code=500,
             media_type="application/json",
         )
-=======
-    task = await agent.get_task(task_id)
-    if task:
-        return task
-    else:
-        return Response(content={"error": "Task not found"}, status_code=404)
->>>>>>> 16cbf5dc
 
 
 @base_router.get(
@@ -318,7 +291,6 @@
             }
     """
     agent = request["agent"]
-<<<<<<< HEAD
     try:
         steps = await agent.list_steps(task_id, page, page_size)
         return Response(content=steps.json(), status_code=200)
@@ -334,9 +306,6 @@
             status_code=500,
             media_type="application/json",
         )
-=======
-    return await agent.list_steps(task_id, page, page_size)
->>>>>>> 16cbf5dc
 
 
 @base_router.post("/agent/tasks/{task_id}/steps", tags=["agent"], response_model=Step)
@@ -491,7 +460,6 @@
             }
     """
     agent = request["agent"]
-<<<<<<< HEAD
     try:
         artifacts = await agent.list_artifacts(task_id, page, page_size)
         return Response(content=artifacts.json(), status_code=200)
@@ -507,9 +475,6 @@
             status_code=500,
             media_type="application/json",
         )
-=======
-    return await agent.list_artifacts(task_id, page, page_size)
->>>>>>> 16cbf5dc
 
 
 @base_router.post(
@@ -612,7 +577,6 @@
             <file_content_of_artifact>
     """
     agent = request["agent"]
-<<<<<<< HEAD
     try:
         return await agent.get_artifact(task_id, artifact_id)
     except NotFoundError:
@@ -634,7 +598,4 @@
             ),
             status_code=500,
             media_type="application/json",
-        )
-=======
-    return await agent.get_artifact(task_id, artifact_id)
->>>>>>> 16cbf5dc
+        )